--- conflicted
+++ resolved
@@ -19,10 +19,6 @@
 
 #[derive(Debug)]
 enum MessageEvent {
-<<<<<<< HEAD
-    // TODO: Add a system message type and function to call from anywhere (may be non needed as global seems to do this already)
-=======
->>>>>>> 27df9e45
     CommandRequest {
         from: String,
         cmd: String,
@@ -177,20 +173,12 @@
     let (_shutdown_sender, shutdown_receiver) = mpsc::unbounded::<Void>(); // handler for when shutdown occurs
 
     // Initial message shoud be the name they want to be ID'd as
-<<<<<<< HEAD
-    let name = match lines.next().await {
-        None => Err("peer disconnected immediately")?,
-        Some(line) => {
-            let requested_name = line.unwrap();
-            match requested_name.as_str() {
-=======
     let name: String = match lines.next().await {
         None => Err("peer disconnected immediately")?,
         Some(line) => {
             let requested_name = line.unwrap();
             let parsed_line: Vec<&str> = requested_name.split("|").collect::<Vec<&str>>();
             match parsed_line[2] {
->>>>>>> 27df9e45
                 "admin" | "system" | "sys" | "mod" => {
                     stream.as_ref().write_all("Please reconnect and use an appropriate name".as_bytes()).await?;
                     return Ok(()) // manually break from function
@@ -199,11 +187,7 @@
                     // The initial message that is sent needs to trigger a MessageEvent::NewPeer to do the initial work of connecting
                     broker
                         .send(MessageEvent::NewPeer {
-<<<<<<< HEAD
-                            name: requested_name.clone(),
-=======
                             name: parsed_line[2].to_string(),
->>>>>>> 27df9e45
                             stream: Arc::clone(&stream),
                             shutdown: shutdown_receiver,
                         })
@@ -211,26 +195,9 @@
                         .unwrap();
                 }
             }
-<<<<<<< HEAD
-
-            requested_name
+            parsed_line[2].to_string()
         }
     };
-
-    // Send a welcome message
-    broker
-        .send(MessageEvent::DirectMessage {
-            from: "System".to_string(),
-            to: vec![name.clone()],
-            msg: format!("Welcome {}", &name),
-        })
-        .await
-        .unwrap();
-=======
-            parsed_line[2].to_string()
-        }
-    };
->>>>>>> 27df9e45
 
     // Now the thread will listen for new incoming messages.
     // The allowed messages are found in the MessageEvent Enum
